--- conflicted
+++ resolved
@@ -31,15 +31,5 @@
             "JOIN m.chartDataList c " +
             "WHERE c.recordedTime = " +
             "(SELECT MAX(c2.recordedTime) FROM ChartData c2 WHERE c2.memeCoin = m)")
-    @NonNull
-<<<<<<< HEAD
-    Page<MemeCoin> findAllLatestChartData(@NonNull Pageable pageable);
-=======
-    Page<MemeCoin> findAll(@NonNull Pageable pageable);
-
-    @EntityGraph(attributePaths = {"chartData"})
-    Page<MemeCoin> findByNameContainingIgnoreCaseOrSymbolContainingIgnoreCaseOrKeywordsContainingIgnoreCase(String name, String symbol, String keyword, Pageable pageable);
-
-    Optional<MemeCoin> findByName(String name);
->>>>>>> 3ffef138
+    Page<MemeCoin> findAllLatestChartData(Pageable pageable);
 }