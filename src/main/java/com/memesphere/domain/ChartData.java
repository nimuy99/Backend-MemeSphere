package com.memesphere.domain;

import com.memesphere.domain.common.BaseEntity;
import jakarta.persistence.*;
import lombok.*;
import org.hibernate.annotations.DynamicInsert;
import org.hibernate.annotations.DynamicUpdate;

import java.math.BigDecimal;
import java.time.LocalDateTime;

@Entity
@Getter
@Builder
@DynamicUpdate
@DynamicInsert
@AllArgsConstructor
@NoArgsConstructor(access = AccessLevel.PROTECTED)
public class ChartData extends BaseEntity {
    @Id
    @GeneratedValue(strategy = GenerationType.IDENTITY)
    @Column(name="chart_id")
    private Long id;

    @Column
    private LocalDateTime recorded_time;

    @Column
    private BigDecimal price;

    @Column
    private BigDecimal price_change;

    @Column
    private BigDecimal marketCap;

    @Column
    private Integer volume;

    @Column
    private BigDecimal low_price;

    @Column
    private BigDecimal high_price;

<<<<<<< HEAD
    @OneToOne(fetch=FetchType.LAZY)
    @JoinColumn(name="coin_id")
=======
    @OneToOne(fetch = FetchType.LAZY)
    @JoinColumn(name = "coin_id", nullable = false) // 외래 키
>>>>>>> 6c6848cf
    private MemeCoin memeCoin;
}<|MERGE_RESOLUTION|>--- conflicted
+++ resolved
@@ -43,12 +43,7 @@
     @Column
     private BigDecimal high_price;
 
-<<<<<<< HEAD
-    @OneToOne(fetch=FetchType.LAZY)
-    @JoinColumn(name="coin_id")
-=======
     @OneToOne(fetch = FetchType.LAZY)
     @JoinColumn(name = "coin_id", nullable = false) // 외래 키
->>>>>>> 6c6848cf
     private MemeCoin memeCoin;
 }