--- conflicted
+++ resolved
@@ -28,9 +28,8 @@
     LocalDateTime findRecordedTimeByCoinId1();
 
     List<ChartData> findByMemeCoinOrderByRecordedTimeDesc(MemeCoin memeCoin);
-<<<<<<< HEAD
-=======
+
     //TODO: 위아래 코드 합치는 방법 찾기
     List<ChartData> findByMemeCoinOrderByRecordedTimeDesc(MemeCoin memeCoin, Pageable pageable);
->>>>>>> 616e6ec5
+
 }