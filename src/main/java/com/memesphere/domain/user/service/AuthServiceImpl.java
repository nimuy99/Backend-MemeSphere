--- conflicted
+++ resolved
@@ -52,20 +52,13 @@
             accessToken = tokenProvider.createAccessToken(existingUser.getEmail(), existingUser.getLoginId());
             String refreshToken = tokenProvider.createRefreshToken(existingUser.getEmail());
 
-<<<<<<< HEAD
+            String nickname = existingUser.getNickname();
+
             userRepository.save(existingUser);
             // 로그인 시 refreshToken을 redis에 저장
             redisService.setValue(existingUser.getEmail(), refreshToken, 1000 * 60 * 60 * 24 * 7L);
 
-            return new LoginResponse(accessToken, refreshToken);
-=======
-            String nickname = existingUser.getNickname();
-
-            existingUser.saveAccessToken(accessToken);
-            existingUser.saveRefreshToken(refreshToken);
-            userRepository.save(existingUser);
             return new LoginResponse(accessToken, refreshToken, nickname);
->>>>>>> 33d70b27
         } else {
             throw new GeneralException(ErrorStatus.USER_NOT_FOUND);
         }
