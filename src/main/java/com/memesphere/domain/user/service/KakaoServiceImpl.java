package com.memesphere.domain.user.service;

import com.memesphere.domain.user.converter.UserConverter;
import com.memesphere.domain.user.entity.User;
import com.memesphere.domain.user.dto.response.LoginResponse;
import com.memesphere.domain.user.dto.response.TokenResponse;
import com.memesphere.domain.user.dto.response.KakaoUserInfoResponse;
import com.memesphere.global.jwt.TokenProvider;
import com.memesphere.domain.user.repository.UserRepository;
import com.memesphere.global.redis.RedisService;
import lombok.RequiredArgsConstructor;
import lombok.extern.slf4j.Slf4j;
import org.springframework.beans.factory.annotation.Value;
import org.springframework.http.*;
import org.springframework.stereotype.Service;
import org.springframework.web.client.RestTemplate;
import org.springframework.web.util.UriComponentsBuilder;

@Slf4j
@Service
@RequiredArgsConstructor
public class KakaoServiceImpl implements KakaoService {

    private final TokenProvider tokenProvider;
    private final UserServiceImpl userServiceImpl;
    private final UserRepository userRepository;
    private final RedisService redisService;

    @Value("${security.oauth2.client.registration.kakao.client-id}")
    private String clientId;

    @Value("${security.oauth2.client.provider.kakao.token-uri}")
    private String tokenUri;

    @Value("${security.oauth2.client.provider.kakao.user-info-uri}")
    private String userInfoUri;

    public TokenResponse getAccessTokenFromKakao(String code) {
        try {
            RestTemplate restTemplate = new RestTemplate();
            String uri = UriComponentsBuilder.fromUriString(tokenUri)
                    .queryParam("grant_type", "authorization_code")
                    .queryParam("client_id", clientId)
                    .queryParam("code", code)
                    .toUriString();

            ResponseEntity<TokenResponse> responseEntity = restTemplate.postForEntity(uri, null, TokenResponse.class);
            return responseEntity.getBody();
        } catch (Exception e) {
            log.error("Error occurred while getting access token from Kakao: ", e);
            throw new RuntimeException("Failed to retrieve access token from Kakao", e);
        }
    }

    public KakaoUserInfoResponse getUserInfo(String accessToken) {
        try {
            RestTemplate restTemplate = new RestTemplate();
            HttpHeaders headers = new HttpHeaders();
            headers.set("Authorization", "Bearer " + accessToken);
            HttpEntity<String> entity = new HttpEntity<>(headers);

            String uri = UriComponentsBuilder.fromUriString(userInfoUri).toUriString();

            ResponseEntity<KakaoUserInfoResponse> responseEntity = restTemplate.exchange(uri, HttpMethod.GET, entity, KakaoUserInfoResponse.class);
            return responseEntity.getBody();
        } catch (Exception e) {
            log.error("Error occurred while getting user info from Kakao: ", e);
            throw new RuntimeException("Failed to retrieve user info from Kakao", e);
        }
    }

    public void handleUserRegistration(KakaoUserInfoResponse kakaoUserInfoResponse, TokenResponse tokenResponse) {
        Long loginId = kakaoUserInfoResponse.getId();
        User existingUser = userServiceImpl.findByLoginId(loginId);

        if (existingUser == null) { // 유저가 존재하지 않으면 회원가입 처리
            User newUser = UserConverter.toKakaoUser(kakaoUserInfoResponse); // 신규 유저 생성
            userServiceImpl.save(newUser);
        } else {
            User updatedUser = UserConverter.toUpdatedKakaoUser(kakaoUserInfoResponse, tokenResponse); // 기존 유저 업데이트
            userServiceImpl.save(updatedUser);
        }
    }

    public LoginResponse handleUserLogin(KakaoUserInfoResponse kakaoUserInfoResponse) {
        User existingUser = userServiceImpl.findByLoginId(kakaoUserInfoResponse.getId());
        String accessToken;

        if (existingUser != null) {

            accessToken = tokenProvider.createAccessToken(existingUser.getEmail(), existingUser.getLoginId());
            String refreshToken = tokenProvider.createRefreshToken(existingUser.getEmail());

<<<<<<< HEAD
=======
            String nickname = existingUser.getNickname();

            existingUser.saveAccessToken(accessToken);
            existingUser.saveRefreshToken(refreshToken);
>>>>>>> 33d70b27
            userRepository.save(existingUser);
            redisService.setValue(existingUser.getEmail(), refreshToken, 1000 * 60 * 60 * 24 * 7L);

            return new LoginResponse(accessToken, refreshToken, nickname);
        } else {
            User newUser = UserConverter.toKakaoUser(kakaoUserInfoResponse);
            newUser = userRepository.save(newUser);

            accessToken = tokenProvider.createAccessToken(newUser.getEmail(), newUser.getLoginId());
            String refreshToken = tokenProvider.createRefreshToken(newUser.getEmail());

<<<<<<< HEAD
=======
            String nickname = newUser.getNickname();

            newUser.saveAccessToken(accessToken);
            newUser.saveRefreshToken(refreshToken);
>>>>>>> 33d70b27
            userRepository.save(newUser);

            return new LoginResponse(accessToken, refreshToken, nickname);
        }
    }
}<|MERGE_RESOLUTION|>--- conflicted
+++ resolved
@@ -91,13 +91,8 @@
             accessToken = tokenProvider.createAccessToken(existingUser.getEmail(), existingUser.getLoginId());
             String refreshToken = tokenProvider.createRefreshToken(existingUser.getEmail());
 
-<<<<<<< HEAD
-=======
             String nickname = existingUser.getNickname();
 
-            existingUser.saveAccessToken(accessToken);
-            existingUser.saveRefreshToken(refreshToken);
->>>>>>> 33d70b27
             userRepository.save(existingUser);
             redisService.setValue(existingUser.getEmail(), refreshToken, 1000 * 60 * 60 * 24 * 7L);
 
@@ -109,13 +104,8 @@
             accessToken = tokenProvider.createAccessToken(newUser.getEmail(), newUser.getLoginId());
             String refreshToken = tokenProvider.createRefreshToken(newUser.getEmail());
 
-<<<<<<< HEAD
-=======
             String nickname = newUser.getNickname();
 
-            newUser.saveAccessToken(accessToken);
-            newUser.saveRefreshToken(refreshToken);
->>>>>>> 33d70b27
             userRepository.save(newUser);
 
             return new LoginResponse(accessToken, refreshToken, nickname);
