package com.memesphere.domain.user.service;

import com.memesphere.domain.user.converter.UserConverter;
import com.memesphere.domain.user.entity.User;
import com.memesphere.domain.user.entity.SocialType;
import com.memesphere.domain.user.dto.response.LoginResponse;
import com.memesphere.domain.user.dto.response.TokenResponse;
import com.memesphere.domain.user.dto.response.KakaoUserInfoResponse;
import com.memesphere.global.jwt.TokenProvider;
import com.memesphere.domain.user.repository.UserRepository;
import com.memesphere.global.redis.RedisService;
import lombok.RequiredArgsConstructor;
import lombok.extern.slf4j.Slf4j;
import org.springframework.beans.factory.annotation.Value;
import org.springframework.http.*;
import org.springframework.stereotype.Service;
import org.springframework.web.client.RestTemplate;
import org.springframework.web.util.UriComponentsBuilder;

@Slf4j
@Service
@RequiredArgsConstructor
public class KakaoServiceImpl implements KakaoService {

    private final TokenProvider tokenProvider;
    private final UserServiceImpl userServiceImpl;
    private final UserRepository userRepository;
    private final RedisService redisService;

    @Value("${security.oauth2.client.registration.kakao.client-id}")
    private String clientId;

    @Value("${security.oauth2.client.provider.kakao.token-uri}")
    private String tokenUri;

    @Value("${security.oauth2.client.provider.kakao.user-info-uri}")
    private String userInfoUri;

    public TokenResponse getAccessTokenFromKakao(String code) {
        try {
            RestTemplate restTemplate = new RestTemplate();
            String uri = UriComponentsBuilder.fromUriString(tokenUri)
                    .queryParam("grant_type", "authorization_code")
                    .queryParam("client_id", clientId)
                    .queryParam("code", code)
                    .toUriString();

            ResponseEntity<TokenResponse> responseEntity = restTemplate.postForEntity(uri, null, TokenResponse.class);
            return responseEntity.getBody();
        } catch (Exception e) {
            log.error("Error occurred while getting access token from Kakao: ", e);
            throw new RuntimeException("Failed to retrieve access token from Kakao", e);
        }
    }

    public KakaoUserInfoResponse getUserInfo(String accessToken) {
        try {
            RestTemplate restTemplate = new RestTemplate();
            HttpHeaders headers = new HttpHeaders();
            headers.set("Authorization", "Bearer " + accessToken);
            HttpEntity<String> entity = new HttpEntity<>(headers);

            String uri = UriComponentsBuilder.fromUriString(userInfoUri).toUriString();

            ResponseEntity<KakaoUserInfoResponse> responseEntity = restTemplate.exchange(uri, HttpMethod.GET, entity, KakaoUserInfoResponse.class);
            return responseEntity.getBody();
        } catch (Exception e) {
            log.error("Error occurred while getting user info from Kakao: ", e);
            throw new RuntimeException("Failed to retrieve user info from Kakao", e);
        }
    }

    public void handleUserRegistration(KakaoUserInfoResponse kakaoUserInfoResponse, TokenResponse tokenResponse) {
        Long loginId = kakaoUserInfoResponse.getId();
        User existingUser = userServiceImpl.findByLoginId(loginId);

        if (existingUser == null) { // 유저가 존재하지 않으면 회원가입 처리
            User newUser = UserConverter.toKakaoUser(kakaoUserInfoResponse); // 신규 유저 생성
            userServiceImpl.save(newUser);
        } else {
            User updatedUser = UserConverter.toUpdatedKakaoUser(kakaoUserInfoResponse, tokenResponse); // 기존 유저 업데이트
            userServiceImpl.save(updatedUser);
        }
    }

    public LoginResponse handleUserLogin(KakaoUserInfoResponse kakaoUserInfoResponse) {
        User existingUser = userServiceImpl.findByLoginId(kakaoUserInfoResponse.getId());
        String accessToken;

        if (existingUser != null) {

            accessToken = tokenProvider.createAccessToken(existingUser.getEmail(), existingUser.getLoginId());
            String refreshToken = tokenProvider.createRefreshToken(existingUser.getEmail());

<<<<<<< HEAD
            existingUser.setAccessToken(accessToken);
            existingUser.setRefreshToken(refreshToken);

=======
            existingUser.saveAccessToken(accessToken);
            existingUser.saveRefreshToken(refreshToken);
>>>>>>> 216560be
            userRepository.save(existingUser);
            redisService.setValue(existingUser.getEmail(), refreshToken, 1000 * 60 * 60 * 24 * 7L);

            return new LoginResponse(accessToken, refreshToken);
        } else {
            User newUser = UserConverter.toKakaoUser(kakaoUserInfoResponse);
            newUser = userRepository.save(newUser);

            accessToken = tokenProvider.createAccessToken(newUser.getEmail(), newUser.getLoginId());
            String refreshToken = tokenProvider.createRefreshToken(newUser.getEmail());

            newUser.saveAccessToken(accessToken);
            newUser.saveRefreshToken(refreshToken);
            userRepository.save(newUser);

            return new LoginResponse(accessToken, refreshToken);
        }
    }
}<|MERGE_RESOLUTION|>--- conflicted
+++ resolved
@@ -92,14 +92,8 @@
             accessToken = tokenProvider.createAccessToken(existingUser.getEmail(), existingUser.getLoginId());
             String refreshToken = tokenProvider.createRefreshToken(existingUser.getEmail());
 
-<<<<<<< HEAD
-            existingUser.setAccessToken(accessToken);
-            existingUser.setRefreshToken(refreshToken);
-
-=======
             existingUser.saveAccessToken(accessToken);
             existingUser.saveRefreshToken(refreshToken);
->>>>>>> 216560be
             userRepository.save(existingUser);
             redisService.setValue(existingUser.getEmail(), refreshToken, 1000 * 60 * 60 * 24 * 7L);
 
