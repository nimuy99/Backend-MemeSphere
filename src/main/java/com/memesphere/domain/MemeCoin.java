package com.memesphere.domain;

import com.memesphere.domain.common.BaseEntity;
import jakarta.persistence.*;
import lombok.*;
import org.hibernate.annotations.DynamicInsert;
import org.hibernate.annotations.DynamicUpdate;

import java.util.ArrayList;
import java.util.List;


@Entity
@Getter
@Builder
@DynamicUpdate
@DynamicInsert
@AllArgsConstructor
@NoArgsConstructor(access = AccessLevel.PROTECTED)
public class MemeCoin extends BaseEntity {

    @Id
    @GeneratedValue(strategy = GenerationType.IDENTITY)
    @Column(name="coin_id")
    private Long id;

    @Column(nullable = false)
    private String name;

    @Column(nullable = false, unique = true)
    private String symbol;

    @Column
    private String image;

    @Column
    private String description;

<<<<<<< HEAD
    @Column
    private Integer volume;

=======
>>>>>>> eb08c20b
    @ElementCollection
    @CollectionTable(name = "CoinKeywords", joinColumns = @JoinColumn(name = "coin_id"))
    @Column(name = "keyword")
    private List<String> keywords = new ArrayList<>();

    @OneToMany(mappedBy = "memeCoin", cascade = CascadeType.ALL)
    private List<Collection> collectionList = new ArrayList<>();

    @OneToMany(mappedBy = "memeCoin", cascade = CascadeType.ALL)
    private List<Notification> notificationList = new ArrayList<>();

    @OneToMany(mappedBy = "memeCoin", cascade = CascadeType.ALL)
    private List<Chat> chatList = new ArrayList<>();

    @OneToMany(mappedBy = "memeCoin", cascade = CascadeType.ALL)
    private List<ChartData> chartDataList = new ArrayList<>();
}<|MERGE_RESOLUTION|>--- conflicted
+++ resolved
@@ -36,12 +36,6 @@
     @Column
     private String description;
 
-<<<<<<< HEAD
-    @Column
-    private Integer volume;
-
-=======
->>>>>>> eb08c20b
     @ElementCollection
     @CollectionTable(name = "CoinKeywords", joinColumns = @JoinColumn(name = "coin_id"))
     @Column(name = "keyword")
