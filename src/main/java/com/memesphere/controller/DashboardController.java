package com.memesphere.controller;

import com.memesphere.apipayload.ApiResponse;
<<<<<<< HEAD
=======
import com.memesphere.converter.SearchConverter;
import com.memesphere.domain.MemeCoin;
>>>>>>> a300c8ca
import com.memesphere.domain.enums.SortType;
import com.memesphere.domain.enums.ViewType;
import com.memesphere.dto.response.DashboardOverviewResponse;
import com.memesphere.dto.response.DashboardTrendListResponse;
import com.memesphere.dto.response.SearchPageResponse;
import com.memesphere.service.dashboardService.DashboardQueryService;
import com.memesphere.validation.annotation.CheckPage;
import io.swagger.v3.oas.annotations.Operation;
import io.swagger.v3.oas.annotations.tags.Tag;
import lombok.RequiredArgsConstructor;
import org.springframework.data.domain.Page;
import org.springframework.web.bind.annotation.GetMapping;
import org.springframework.web.bind.annotation.RequestMapping;
import org.springframework.web.bind.annotation.RequestParam;
import org.springframework.web.bind.annotation.RestController;

import java.util.List;

@Tag(name="대시보드", description = "대시보드 관련  API")
@RestController
@RequestMapping("/dashboard")
@RequiredArgsConstructor
public class DashboardController {
    private final DashboardQueryService dashboardQueryService;

    @GetMapping("/overview")
    @Operation(summary = "밈코인 총 거래량 및 총 개수 조회 API",
            description = """
                    밈스피어에 등록된 24시간 내 거래량이 가장 많은 밈코인을 5위까지 보여줍니다. \n

                    **요청 형식**: ```없음```
                    
                    **응답 형식**:
                    ```
                    - "totalVolume": 등록된 밈코인의 총 거래량
                    - "totalCoin": 등록된 밈코인의 총 개수
                    ```""")
    public ApiResponse<DashboardOverviewResponse> getOverview() {
        return ApiResponse.onSuccess(dashboardQueryService.getOverview());
    }

    @GetMapping("/trend")
    @Operation(summary = "트렌드 조회 API",
            description = """
                    밈스피어에 등록된 24시간 내 거래량이 가장 많은 밈코인을 5위까지 보여줍니다. \n
                    
                    **요청 형식**: ```
                    - "show" : 보기 방식
                    - "sort" : 정렬 방식
                    ```
                    
                    **응답 형식**:
                    ```
                    - "trendList": 등록된 밈코인의 트렌드 순위 리스트(5위 까지)
                    - "coinId": 밈코인 아이디
                    - "image": 밈코인 이미지
                    - "name": 밈코인 이름
                    - "symbol": 밈코인 심볼
                    - "price": 밈코인 현재가
                    - "priceChange": 가격 변화량
                    - "changeAbsolute": 가격 변화량(절대값)
<<<<<<< HEAD
                    - "changeDirection": 밈코인 상승(up)/하락(down)/유지(= 변화량 0일 때, -) 방향
=======
                    - "changeDirection": 밈코인 상승(up)/하락(down)/유지(-) 방향
>>>>>>> a300c8ca
                    - "changeRate": 가격 변화율
                    ```""")
    public ApiResponse<DashboardTrendListResponse> getTrendList() {
        return ApiResponse.onSuccess(dashboardQueryService.getTrendList());
    }

    @GetMapping("/chart")
    @Operation(summary = "차트 조회 API",
            description = """
                    밈스피어에 등록된 밈코인의 차트 데이터를 보기 방식과 정렬 기준에 따라 보여줍니다. \n
<<<<<<< HEAD
                    
=======

>>>>>>> a300c8ca
                    **요청 형식**:
                    ```
                    - "viewType": 보기 방식 (GRID / LIST)
                    - "sortType": 정렬 기준 (MKT_CAP / VOLUME_24H / PRICE)
                    - "page": 페이지 번호
                    ```
                    
                    **응답 형식**:
                    ```
                    - "gridItems": 그리드형 응답 리스트
                    - "listItems": 리스트형 응답 리스트
                    - "coinId": 밈코인 아이디 (g/l)
                    - "name": 밈코인 이름 (g/l)
                    - "symbol": 밈코인 심볼 (g/l)
                    - "currentPrice": 밈코인 현재가 (g/l)
                    - "highPrice" : 최고가 (g)
                    - "variation": 가격 변화량 (g)
                    - "lowPrice" : 최저가 (l)
                    - "market_cap": 시가총액 (l)
                    - "volume": 거래량 (l)
                    - "isCollected": 콜랙션 유무(true / false) (g/l)
                    - "listSize": 한 페이지당 보여지는 코인 정보 수(그리드 - 9 / 리스트 - 20)
                    - "totalPage": 볼 수 있는 페이지 개수
                    - "totalElements": 총 코인 정보 수
                    - "isFirst": 첫 페이지인지(true) / 아닌지(false)
                    - "isLast": 마지막 페이지인지(true) / 아닌지(false)
                    ```""")
    public ApiResponse<SearchPageResponse> getChartList(// TODO: userID 변경 -> 로그인한 유저
                                                        @RequestParam(name = "viewType", defaultValue = "GRID") ViewType viewType,
                                                        @RequestParam(name = "sortType", defaultValue = "MKT_CAP") SortType sortType,
                                                        @CheckPage @RequestParam(name = "page") Integer page) {
        Integer pageNumber = page - 1;
        // TODO: userID 변경 -> 로그인한 유저
//        Long userId = user.getId();
        Long userId = 1L;

        return ApiResponse.onSuccess(dashboardQueryService.getChartPage(userId, viewType, sortType, pageNumber));
    }
}<|MERGE_RESOLUTION|>--- conflicted
+++ resolved
@@ -1,11 +1,6 @@
 package com.memesphere.controller;
 
 import com.memesphere.apipayload.ApiResponse;
-<<<<<<< HEAD
-=======
-import com.memesphere.converter.SearchConverter;
-import com.memesphere.domain.MemeCoin;
->>>>>>> a300c8ca
 import com.memesphere.domain.enums.SortType;
 import com.memesphere.domain.enums.ViewType;
 import com.memesphere.dto.response.DashboardOverviewResponse;
@@ -16,13 +11,10 @@
 import io.swagger.v3.oas.annotations.Operation;
 import io.swagger.v3.oas.annotations.tags.Tag;
 import lombok.RequiredArgsConstructor;
-import org.springframework.data.domain.Page;
 import org.springframework.web.bind.annotation.GetMapping;
 import org.springframework.web.bind.annotation.RequestMapping;
 import org.springframework.web.bind.annotation.RequestParam;
 import org.springframework.web.bind.annotation.RestController;
-
-import java.util.List;
 
 @Tag(name="대시보드", description = "대시보드 관련  API")
 @RestController
@@ -34,7 +26,7 @@
     @GetMapping("/overview")
     @Operation(summary = "밈코인 총 거래량 및 총 개수 조회 API",
             description = """
-                    밈스피어에 등록된 24시간 내 거래량이 가장 많은 밈코인을 5위까지 보여줍니다. \n
+                    밈스피어에 등록된 밈코인의 총 거래량 및 총 개수를 보여줍니다. \n
 
                     **요청 형식**: ```없음```
                     
@@ -52,10 +44,7 @@
             description = """
                     밈스피어에 등록된 24시간 내 거래량이 가장 많은 밈코인을 5위까지 보여줍니다. \n
                     
-                    **요청 형식**: ```
-                    - "show" : 보기 방식
-                    - "sort" : 정렬 방식
-                    ```
+                    **요청 형식**: ```없음```
                     
                     **응답 형식**:
                     ```
@@ -67,11 +56,7 @@
                     - "price": 밈코인 현재가
                     - "priceChange": 가격 변화량
                     - "changeAbsolute": 가격 변화량(절대값)
-<<<<<<< HEAD
                     - "changeDirection": 밈코인 상승(up)/하락(down)/유지(= 변화량 0일 때, -) 방향
-=======
-                    - "changeDirection": 밈코인 상승(up)/하락(down)/유지(-) 방향
->>>>>>> a300c8ca
                     - "changeRate": 가격 변화율
                     ```""")
     public ApiResponse<DashboardTrendListResponse> getTrendList() {
@@ -82,11 +67,7 @@
     @Operation(summary = "차트 조회 API",
             description = """
                     밈스피어에 등록된 밈코인의 차트 데이터를 보기 방식과 정렬 기준에 따라 보여줍니다. \n
-<<<<<<< HEAD
-                    
-=======
 
->>>>>>> a300c8ca
                     **요청 형식**:
                     ```
                     - "viewType": 보기 방식 (GRID / LIST)
