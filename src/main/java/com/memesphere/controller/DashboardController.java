--- conflicted
+++ resolved
@@ -1,7 +1,6 @@
 package com.memesphere.controller;
 
 import com.memesphere.apipayload.ApiResponse;
-<<<<<<< HEAD
 import com.memesphere.converter.SearchConverter;
 import com.memesphere.domain.MemeCoin;
 import com.memesphere.domain.enums.SortType;
@@ -11,11 +10,6 @@
 import com.memesphere.dto.response.SearchPageResponse;
 import com.memesphere.service.dashboardService.DashboardQueryService;
 import com.memesphere.validation.annotation.CheckPage;
-=======
-import com.memesphere.dto.response.DashboardOverviewResponse;
-import com.memesphere.dto.response.DashboardTrendListResponse;
-import com.memesphere.service.dashboardService.DashboardQueryService;
->>>>>>> 601d5e59
 import io.swagger.v3.oas.annotations.Operation;
 import io.swagger.v3.oas.annotations.tags.Tag;
 import lombok.RequiredArgsConstructor;
@@ -34,34 +28,10 @@
 public class DashboardController {
     private final DashboardQueryService dashboardQueryService;
 
-<<<<<<< HEAD
-    private final DashboardQueryService dashboardQueryService;
-=======
     @GetMapping("/overview")
     @Operation(summary = "밈코인 총 거래량 및 총 개수 조회 API",
             description = """
                     밈스피어에 등록된 밈코인의 총 거래량 및 총 개수를 보여줍니다. \n
-                    
-                    **요청 형식**: ```없음```
-                    
-                    **응답 형식**:
-                    ```
-                    - "totalVolume": 등록된 밈코인의 총 거래량
-                    - "totalCoin": 등록된 밈코인의 총 개수
-                    ```""")
-    public ApiResponse<DashboardOverviewResponse> getOverview() {
-        return ApiResponse.onSuccess(dashboardQueryService.getOverview());
-    }
->>>>>>> 601d5e59
-
-    @GetMapping("/overview")
-    @Operation(summary = "밈코인 총 거래량 및 총 개수 조회 API",
-            description = """
-<<<<<<< HEAD
-                    밈스피어에 등록된 밈코인의 총 거래량 및 총 개수를 보여줍니다. \n
-=======
-                    밈스피어에 등록된 24시간 내 거래량이 가장 많은 밈코인을 5위까지 보여줍니다. \n
->>>>>>> 601d5e59
                     
                     **요청 형식**: ```없음```
                     
@@ -91,11 +61,7 @@
                     - "price": 밈코인 현재가
                     - "priceChange": 가격 변화량
                     - "changeAbsolute": 가격 변화량(절대값)
-<<<<<<< HEAD
                     - "changeDirection": 밈코인 상승(up)/하락(down)/유지(-) 방향
-=======
-                    - "changeDirection": 밈코인 상승(up)/하락(down) 방향
->>>>>>> 601d5e59
                     - "changeRate": 가격 변화율
                     ```""")
     public ApiResponse<DashboardTrendListResponse> getTrendList() {
@@ -106,8 +72,7 @@
     @Operation(summary = "차트 조회 API",
             description = """
                     밈스피어에 등록된 밈코인의 차트 데이터를 보기 방식과 정렬 기준에 따라 보여줍니다. \n
-                    
-<<<<<<< HEAD
+
                     **요청 형식**:
                     ```
                     - "viewType": 보기 방식 (GRID / LIST)
@@ -145,17 +110,5 @@
         Long userId = 1L;
 
         return ApiResponse.onSuccess(dashboardQueryService.getChartPage(userId, viewType, sortType, pageNumber));
-=======
-                    **요청 형식**: ```
-                    - "show" : 보기 방식
-                    - "sort" : 정렬 방식
-                    ```
-                    
-                    **응답 형식**:
-                    ```
-                    ```""")
-    public ApiResponse<DashboardTrendListResponse> getChartList() {
-        return ApiResponse.onSuccess(null);
->>>>>>> 601d5e59
     }
 }