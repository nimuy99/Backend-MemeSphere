package com.memesphere.global.apipayload.code.status;

import com.memesphere.global.apipayload.code.BaseCode;
import com.memesphere.global.apipayload.code.ReasonDTO;
import lombok.AllArgsConstructor;
import lombok.Getter;
import org.springframework.http.HttpStatus;

@Getter
@AllArgsConstructor
public enum ErrorStatus implements BaseCode {

    // 에러 응답 예시
    INTERNAL_SERVER_ERROR(HttpStatus.INTERNAL_SERVER_ERROR, "COMMON500", "서버 에러."),
    BAD_REQUEST(HttpStatus.BAD_REQUEST,"COMMON400","잘못된 요청입니다."),
    UNAUTHORIZED(HttpStatus.UNAUTHORIZED,"COMMON401","인증이 필요합니다."),
    FORBIDDEN(HttpStatus.FORBIDDEN, "COMMON403", "금지된 요청입니다."),

    // unsupported enum type
    UNSUPPORTED_SORT_TYPE(HttpStatus.BAD_REQUEST,"ENUM400","가능한 SortType은 MKT_CAP, VOLUME_24H, PRICE 입니다."),
    UNSUPPORTED_VIEW_TYPE(HttpStatus.BAD_REQUEST,"ENUM400","가능한 ViewType은 GRID, LIST 입니다."),

    // 밈코인 에러
    MEMECOIN_NOT_FOUND(HttpStatus.NOT_FOUND, "MEMECOIN NOT FOUND", "밈코인을 찾을 수 없습니다."),

    // ChartData load 에러
    CANNOT_LOAD_CHARTDATA(HttpStatus.BAD_REQUEST, "CANNOT LOAD CHARTDATA", "ChartData를 Binance에서 로드할 수 없습니다."),

    // 유저 로그인 에러
    USER_NOT_FOUND(HttpStatus.NOT_FOUND, "USER NOT FOUND", "유저를 찾을 수 없습니다."),
    PASSWORD_NOT_MATCH(HttpStatus.NOT_FOUND, "PASSWORD NOT MATCH", "비밀번호가 틀렸습니다."),
    USER_ALREADY_EXISTS(HttpStatus.BAD_REQUEST, "USER ALREADY EXIST ", "이미 존재하는 회원입니다."),
    NICKNAME_ALREADY_EXISTS(HttpStatus.BAD_REQUEST, "NICKNAME ALREADY EXIST ", "이미 사용 중인 닉네임입니다."),
<<<<<<< HEAD
    REDIS_KEY_NOT_FOUND(HttpStatus.NOT_FOUND, "REDIS KEY NOT FOUND", "요청한 키가 Redis에 존재하지 않습니다."),
    TOKEN_NOT_FOUND(HttpStatus.NOT_FOUND, "TOKEN NOT FOUND", "토큰을 찾을 수 없습니다."),
    TOKEN_INVALID(HttpStatus.UNAUTHORIZED, "TOKEN INVALID", "토큰이 유효하지 않습니다.");
=======

    // 이미지 에러
    EMPTY_FILE_EXCEPTION(HttpStatus.BAD_REQUEST, "EMPTY_FILE", "이미지가 빈 파일입니다."),
    INVALID_FILE_EXTENTION(HttpStatus.BAD_REQUEST, "INVALID FILE EXTENSION", "지원되지 않는 파일 형식입니다.");
>>>>>>> b12f0317

    private final HttpStatus httpStatus;
    private final String code;
    private final String message;

    @Override
    public ReasonDTO getReason() {
        return ReasonDTO.builder()
                .message(message)
                .code(code)
                .isSuccess(false)
                .build();
    }

    @Override
    public ReasonDTO getReasonHttpStatus() {
        return ReasonDTO.builder()
                .message(message)
                .code(code)
                .isSuccess(false)
                .httpStatus(httpStatus)
                .build();
    }
}<|MERGE_RESOLUTION|>--- conflicted
+++ resolved
@@ -31,16 +31,14 @@
     PASSWORD_NOT_MATCH(HttpStatus.NOT_FOUND, "PASSWORD NOT MATCH", "비밀번호가 틀렸습니다."),
     USER_ALREADY_EXISTS(HttpStatus.BAD_REQUEST, "USER ALREADY EXIST ", "이미 존재하는 회원입니다."),
     NICKNAME_ALREADY_EXISTS(HttpStatus.BAD_REQUEST, "NICKNAME ALREADY EXIST ", "이미 사용 중인 닉네임입니다."),
-<<<<<<< HEAD
     REDIS_KEY_NOT_FOUND(HttpStatus.NOT_FOUND, "REDIS KEY NOT FOUND", "요청한 키가 Redis에 존재하지 않습니다."),
     TOKEN_NOT_FOUND(HttpStatus.NOT_FOUND, "TOKEN NOT FOUND", "토큰을 찾을 수 없습니다."),
-    TOKEN_INVALID(HttpStatus.UNAUTHORIZED, "TOKEN INVALID", "토큰이 유효하지 않습니다.");
-=======
+    TOKEN_INVALID(HttpStatus.UNAUTHORIZED, "TOKEN INVALID", "토큰이 유효하지 않습니다."),
+    NICKNAME_ALREADY_EXISTS(HttpStatus.BAD_REQUEST, "NICKNAME ALREADY EXIST ", "이미 사용 중인 닉네임입니다."),
 
     // 이미지 에러
     EMPTY_FILE_EXCEPTION(HttpStatus.BAD_REQUEST, "EMPTY_FILE", "이미지가 빈 파일입니다."),
     INVALID_FILE_EXTENTION(HttpStatus.BAD_REQUEST, "INVALID FILE EXTENSION", "지원되지 않는 파일 형식입니다.");
->>>>>>> b12f0317
 
     private final HttpStatus httpStatus;
     private final String code;
